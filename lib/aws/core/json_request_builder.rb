# Copyright 2011-2012 Amazon.com, Inc. or its affiliates. All Rights Reserved.
#
# Licensed under the Apache License, Version 2.0 (the "License"). You
# may not use this file except in compliance with the License. A copy of
# the License is located at
#
#     http://aws.amazon.com/apache2.0/
#
# or in the "license" file accompanying this file. This file is
# distributed on an "AS IS" BASIS, WITHOUT WARRANTIES OR CONDITIONS OF
# ANY KIND, either express or implied. See the License for the specific
# language governing permissions and limitations under the License.

module AWS
  module Core

    # @private
    class JSONRequestBuilder

<<<<<<< HEAD
      def initialize api, operation
        @x_amz_target = api[:target_prefix] + operation[:name]
        @content_type = "application/x-amz-json-#{api[:json_version] || 1.0}"
        @grammar = OptionGrammar.customize(operation[:inputs])
      end

      def populate_request request, options
        request.headers["content-type"] = @content_type
=======
      def initialize target_prefix, operation
        @x_amz_target = target_prefix + operation[:name]
        @validator = Options::Validator.new(operation[:inputs])
        @serializer = Options::JSONSerializer.new(operation[:inputs])
      end

      def populate_request request, request_options

        request.headers["content-type"] = "application/x-amz-json-1.0"
>>>>>>> 36ff1247
        request.headers["x-amz-target"] = @x_amz_target

        params = @validator.validate!(request_options)

        if params.empty?
          request.body = nil
        else
          request.body = @serializer.serialize(params)
        end

      end

    end

  end
end<|MERGE_RESOLUTION|>--- conflicted
+++ resolved
@@ -17,36 +17,16 @@
     # @private
     class JSONRequestBuilder
 
-<<<<<<< HEAD
       def initialize api, operation
         @x_amz_target = api[:target_prefix] + operation[:name]
         @content_type = "application/x-amz-json-#{api[:json_version] || 1.0}"
         @grammar = OptionGrammar.customize(operation[:inputs])
       end
 
-      def populate_request request, options
+      def populate_request request, params
         request.headers["content-type"] = @content_type
-=======
-      def initialize target_prefix, operation
-        @x_amz_target = target_prefix + operation[:name]
-        @validator = Options::Validator.new(operation[:inputs])
-        @serializer = Options::JSONSerializer.new(operation[:inputs])
-      end
-
-      def populate_request request, request_options
-
-        request.headers["content-type"] = "application/x-amz-json-1.0"
->>>>>>> 36ff1247
         request.headers["x-amz-target"] = @x_amz_target
-
-        params = @validator.validate!(request_options)
-
-        if params.empty?
-          request.body = nil
-        else
-          request.body = @serializer.serialize(params)
-        end
-
+        request.body = @grammar.to_json(params)
       end
 
     end
